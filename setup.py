#!/usr/bin/env python

import versioneer
from setuptools import setup, find_packages

tests_require = ['pytest', 'pytest-cov', 'mock', 'pep8', 'pylint==1.6.4', 'hypothesis', 'compliance-checker']

extras_require = {
    'performance': ['ciso8601', 'bottleneck'],
    'interactive': ['matplotlib', 'fiona'],
    'distributed': ['distributed', 'dask[distributed]'],
    'analytics': ['scipy', 'pyparsing', 'numexpr'],
    'doc': ['Sphinx', 'setuptools'],
    'replicas': ['paramiko', 'sshtunnel', 'tqdm'],
    'celery': ['celery>=4', 'redis'],
    'test': tests_require,
}
# An 'all' option, following ipython naming conventions.
extras_require['all'] = sorted(set(sum(extras_require.values(), [])))

setup(
    name='datacube',
    version=versioneer.get_version(),
    cmdclass=versioneer.get_cmdclass(),

    url='https://github.com/opendatacube/datacube-core',
    author='AGDC Collaboration',
    maintainer='AGDC Collaboration',
    maintainer_email='',
    description='An analysis environment for satellite and other earth observation data',
    long_description=open('README.rst').read(),
    license='Apache License 2.0',
    classifiers=[
        "Development Status :: 4 - Beta",
        "Intended Audience :: Developers",
        "Intended Audience :: Science/Research",
        "License :: OSI Approved :: Apache Software License",
        "Natural Language :: English",
        "Operating System :: MacOS :: MacOS X",
        "Operating System :: POSIX",
        "Operating System :: POSIX :: BSD",
        "Operating System :: POSIX :: Linux",
        "Operating System :: Microsoft :: Windows",
        "Programming Language :: Python",
        "Programming Language :: Python :: 2",
        "Programming Language :: Python :: 2.7",
        "Programming Language :: Python :: 3",
        "Programming Language :: Python :: 3.5",
        "Topic :: Scientific/Engineering :: GIS",
        "Topic :: Scientific/Engineering :: Information Analysis",
    ],

    packages=find_packages(
        exclude=('tests', 'tests.*',
                 'integration_tests', 'integration_tests.*')
    ),
    package_data={
        '': ['*.yaml', '*/*.yaml'],
    },
    scripts=[
        'datacube_apps/scripts/pbs_helpers.sh'
    ],
    setup_requires=[
        'pytest-runner'
    ],
    install_requires=[
        'affine',
        'cachetools',
        'click>=5.0',
        'dask[array]',
        'gdal>=1.9',
        'jsonschema',
        'netcdf4',
        'numpy',
        'pathlib',
        'psycopg2',
        'pypeg2',
        'python-dateutil',
        'pyyaml',
        'rasterio>=0.34',
        'singledispatch',
        'sqlalchemy',
<<<<<<< HEAD
        'xarray',
        'celery>=4',
        'redis',
=======
>>>>>>> 9e3daa7a
        'xarray>=0.9',  # >0.9 fixes most problems with `crs` attributes being lost
        'boto3',
        'SharedArray',
        'pathos',
        'zstandard',
    ],
    extras_require=extras_require,
    tests_require=tests_require,

    entry_points={
        'console_scripts': [
            'datacube-search = datacube.scripts.search_tool:cli',
            'datacube = datacube.scripts.cli_app:cli',
            'datacube-stacker = datacube_apps.stacker:main',
            'datacube-worker = datacube_apps.worker:main',
            'datacube-fixer = datacube_apps.stacker:fixer_main',
            'datacube-ncml = datacube_apps.ncml:ncml_app',
            'pixeldrill = datacube_apps.pixeldrill:main [interactive]',
            'movie_generator = datacube_apps.movie_generator:main',
            'datacube-simple-replica = datacube_apps.simple_replica:replicate'
        ]
    },
)<|MERGE_RESOLUTION|>--- conflicted
+++ resolved
@@ -80,12 +80,6 @@
         'rasterio>=0.34',
         'singledispatch',
         'sqlalchemy',
-<<<<<<< HEAD
-        'xarray',
-        'celery>=4',
-        'redis',
-=======
->>>>>>> 9e3daa7a
         'xarray>=0.9',  # >0.9 fixes most problems with `crs` attributes being lost
         'boto3',
         'SharedArray',
