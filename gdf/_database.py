#!/usr/bin/env python

#===============================================================================
# Copyright (c)  2014 Geoscience Australia
# All rights reserved.
# 
# Redistribution and use in source and binary forms, with or without
# modification, are permitted provided that the following conditions are met:
#     * Redistributions of source code must retain the above copyright
#       notice, this list of conditions and the following disclaimer.
#     * Redistributions in binary form must reproduce the above copyright
#       notice, this list of conditions and the following disclaimer in the
#       documentation and/or other materials provided with the distribution.
#     * Neither Geoscience Australia nor the names of its contributors may be
#       used to endorse or promote products derived from this software
#       without specific prior written permission.
# 
# THIS SOFTWARE IS PROVIDED BY THE COPYRIGHT HOLDERS AND CONTRIBUTORS "AS IS" AND
# ANY EXPRESS OR IMPLIED WARRANTIES, INCLUDING, BUT NOT LIMITED TO, THE IMPLIED
# WARRANTIES OF MERCHANTABILITY AND FITNESS FOR A PARTICULAR PURPOSE ARE
# DISCLAIMED. IN NO EVENT SHALL THE COPYRIGHT HOLDER OR CONTRIBUTORS BE LIABLE FOR ANY
# DIRECT, INDIRECT, INCIDENTAL, SPECIAL, EXEMPLARY, OR CONSEQUENTIAL DAMAGES
# (INCLUDING, BUT NOT LIMITED TO, PROCUREMENT OF SUBSTITUTE GOODS OR SERVICES;
# LOSS OF USE, DATA, OR PROFITS; OR BUSINESS INTERRUPTION) HOWEVER CAUSED AND
# ON ANY THEORY OF LIABILITY, WHETHER IN CONTRACT, STRICT LIABILITY, OR TORT
# (INCLUDING NEGLIGENCE OR OTHERWISE) ARISING IN ANY WAY OUT OF THE USE OF THIS
# SOFTWARE, EVEN IF ADVISED OF THE POSSIBILITY OF SUCH DAMAGE.
#===============================================================================

'''
Created on 12/03/2015

@author: Alex Ip
'''

import sys
import logging
import psycopg2

from EOtools.utils import log_multiline

<<<<<<< HEAD
# Set top level standard output 
console_handler = logging.StreamHandler(sys.stdout)
console_handler.setLevel(logging.DEBUG)
console_formatter = logging.Formatter('%(message)s')
console_handler.setFormatter(console_formatter)

=======
>>>>>>> 7a95bba8
logger = logging.getLogger(__name__)
#logger.setLevel(logging.DEBUG) # Logging level for this module

class CachedResultSet(object):
    '''Class CachedResultSet to manage an in-memory cache of query results
    '''
    def __init__(self, cursor): 
        '''Constructor for class CachedResultSet
        
        Parameter:
            cursor: psycopg2 cursor object through which the result set from a previously executed query will be retrieved 
        '''
        if cursor.description is None: # No fields returned            
            self._field_names = []
            self._result_dict = {}
        else:
            self._field_names = [field_descriptor[0] for field_descriptor in cursor.description]
            
            self._result_dict = {field_name: [] for field_name in self._field_names}
            
            for record in cursor:
                for field_index in range(len(record)):
                    self._result_dict[self._field_names[field_index]].append(record[field_index])
     
    def record_generator(self): 
        '''Generator function to return a complete dict for each record
        '''
        for record_index in range(self.record_count):
            yield {field_name: self._result_dict[field_name][record_index] for field_name in self._field_names}           

    @property
    def field_names(self):
        return list(self._field_names)

    @property
    def record_count(self):
        return len(self._result_dict[self._field_names[0]])

    @property
    def field_values(self):
        return dict(self._result_dict)


class Database(object):
    '''
    Class Database
    '''

    def create_connection(self, autocommit=None):
        db_connection = psycopg2.connect(host=self._host, 
                                              port=self._port, 
                                              dbname=self._dbname, 
                                              user=self._user, 
                                              password=self._password)
        
        if autocommit is None:
            autocommit = self._autocommit
        
        if autocommit:
            db_connection.autocommit = True
            db_connection.set_isolation_level(psycopg2.extensions.ISOLATION_LEVEL_AUTOCOMMIT)

        return db_connection
    
    def execSQL(self, SQL, params=None, cursor=None):
        '''
        Function to return cursor with query results for specified SQL and parameters
        
        Parameters:
            SQL: Query text
            params: Dict containing query parameters (optional)
            cursor: cursor to return results. Defaults to self._default_cursor
        '''
        cursor = cursor or self._default_cursor or self.create_connection().cursor()
        
        log_multiline(logger.debug, cursor.mogrify(SQL, params), 'SQL', '\t')
        cursor.execute(SQL, params)
        
        return cursor
    
    def submit_query(self, SQL, params=None, connection=None):
        '''
        Function to return CachedResultSet object to manage an in-memory cache of query results for specified SQL and parameters
        
        Parameters:
            SQL: Query text
            params: Dict containing query parameters (optional)
            connection: DB connection to query. Defaults to self._default_connection
        '''
        connection = connection or self._default_connection or self.create_connection()
        
        log_multiline(logger.debug, SQL, 'SQL', '\t')
        log_multiline(logger.debug, params, 'params', '\t')
        
        # Use local cursor to return results
        return CachedResultSet(self.execSQL(SQL, params=None, cursor=connection.cursor()))
        
    
    def _close_default_connection(self):
        '''Function to close default connection if required
        '''
        if self._default_connection:
            self._default_connection.close()
            
        self._default_connection = None
        self._default_cursor = None

    def _setup_default_cursor(self):
        '''Function to setup default connection and cursor if required
        '''
        self._close_default_connection()
        
        if self._keep_connection:
            self._default_connection = self.create_connection()
            self._default_cursor = self._default_connection.cursor()
    
    def __init__(self, db_ref, host, port, dbname, user, password, keep_connection=True, autocommit=True):
        '''
        Constructor for class Database.
        
        Parameters:
            host: PostgreSQL database host
            port: PostgreSQL database port
            dbname: PostgreSQL database database name
            user: PostgreSQL database user
            password: PostgreSQL database password for user
        '''
        self._db_ref = db_ref
        self._host = host
        self._port = port
        self._dbname = dbname
        self._user = user
        self._password = password
        self._keep_connection = keep_connection
        self._autocommit = autocommit
        self._default_connection = None
        self._default_cursor = None
        
        self._setup_default_cursor()
        
        log_multiline(logger.debug, self.__dict__, 'Database.__dict__', '\t')
        
        
    # Define class properties
    @property
    def db_ref(self):
        return self._db_ref

    @property
    def host(self):
        return self._host

    @host.setter
    def host(self, host):
        if self._host != host:
            self._host = host
            self._setup_default_cursor()
        
    @property
    def port(self):
        return self._port

    @port.setter
    def port(self, port):
        if self._port != port:
            self._port = port
            self._setup_default_cursor()
        
    @property
    def dbname(self):
        return self._dbname

    @dbname.setter
    def dbname(self, dbname):
        if self._dbname != dbname:
            self._dbname = dbname
            self._setup_default_cursor()
        
    @property
    def user(self):
        return self._user

    @user.setter
    def user(self, user):
        if self._user != user:
            self._user = user
            self._setup_default_cursor()
        
    @property
    def password(self):
        return self._password

    @password.setter
    def password(self, password):
        if self._password != password:
            self._password = password
            self._setup_default_cursor()
            
    @property
    def keep_connection(self):
        return self._keep_connection

    @keep_connection.setter
    def keep_connection(self, keep_connection):
        if self._keep_connection != keep_connection:
            self._keep_connection = keep_connection            
            self._setup_default_cursor()
            
    @property
    def autocommit(self):
        return self._autocommit

    @autocommit.setter
    def autocommit(self, autocommit):
        if self._autocommit != autocommit:
            self._autocommit = autocommit            
            self._setup_default_cursor()
            
    @property
    def default_connection(self):
        return self._default_connection

    @property
    def default_cursor(self):
        return self._default_cursor
<|MERGE_RESOLUTION|>--- conflicted
+++ resolved
@@ -39,15 +39,6 @@
 
 from EOtools.utils import log_multiline
 
-<<<<<<< HEAD
-# Set top level standard output 
-console_handler = logging.StreamHandler(sys.stdout)
-console_handler.setLevel(logging.DEBUG)
-console_formatter = logging.Formatter('%(message)s')
-console_handler.setFormatter(console_formatter)
-
-=======
->>>>>>> 7a95bba8
 logger = logging.getLogger(__name__)
 #logger.setLevel(logging.DEBUG) # Logging level for this module
 
@@ -272,4 +263,4 @@
 
     @property
     def default_cursor(self):
-        return self._default_cursor
+        return self._default_cursor